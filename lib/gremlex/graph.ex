--- conflicted
+++ resolved
@@ -381,11 +381,11 @@
     enqueue(graph, "id", [])
   end
 
-<<<<<<< HEAD
   @spec count(Gremlex.Graph.t()) :: Gremlex.Graph.t()
   def count(graph) do
     enqueue(graph, "count", [])
-=======
+  end
+
   @spec group(Gremlex.Graph.t()) :: Gremlex.Graph.t()
   def group(graph) do
     enqueue(graph, "group", [])
@@ -404,7 +404,6 @@
   @spec group_count(Gremlex.Graph.t(), String.t()) :: Gremlex.Graph.t()
   def group_count(graph, key) do
     enqueue(graph, "groupCount", key)
->>>>>>> 7e0190e9
   end
 
   defp enqueue(graph, op, args) when is_list(args) do
