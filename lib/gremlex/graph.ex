--- conflicted
+++ resolved
@@ -381,11 +381,11 @@
     enqueue(graph, "id", [])
   end
 
-<<<<<<< HEAD
   @spec cyclic_path(Gremlex.Graph.t()) :: Gremlex.Graph.t()
   def cyclic_path(graph) do
     enqueue(graph, "cyclicPath", [])
-=======
+  end
+
   @spec count(Gremlex.Graph.t()) :: Gremlex.Graph.t()
   def count(graph) do
     enqueue(graph, "count", [])
@@ -409,7 +409,6 @@
   @spec group_count(Gremlex.Graph.t(), String.t()) :: Gremlex.Graph.t()
   def group_count(graph, key) do
     enqueue(graph, "groupCount", key)
->>>>>>> e46b3c18
   end
 
   defp enqueue(graph, op, args) when is_list(args) do
