defmodule Gremlex.Graph do
  @moduledoc """
  Functions for traversing and mutating the Graph.

  Graph operations are stored in a queue which can be created with `g/0`.
  Mosts functions return the queue so that they can be chained together
  similar to how Gremlin queries work.

  Example:
  ```
  g.V(1).values("name")
  ```
  Would translate to
  ```
  g |> v(1) |> values("name")
  ```

  Note: This module doesn't actually execute any queries, it just allows you to build one.
  For query execution see `Gremlex.Client.query/1`
  """
  alias :queue, as: Queue

  @type t :: {[], []}
  @default_namespace_property "namespace"
  @default_namespace "gremlex"

  @doc """
  Start of graph traversal. All graph operations are stored in a queue.
  """
  @spec g :: Gremlex.Graph.t()
  def g, do: Queue.new()

  @spec anonymous :: Gremlex.Graph.t()
  def anonymous do
    enqueue(Queue.new(), "__", [])
  end

  @doc """
  Appends an addV command to the traversal.
  Returns a graph to allow chaining.
  """
  @spec add_v(Gremlex.Graph.t(), any()) :: Gremlex.Graph.t()
  def add_v(graph, id) do
    enqueue(graph, "addV", [id])
  end

  @doc """
  Appends an addE command to the traversal.
  Returns a graph to allow chaining.
  """
  @spec add_e(Gremlex.Graph.t(), any()) :: Gremlex.Graph.t()
  def add_e(graph, edge) do
    enqueue(graph, "addE", [edge])
  end

  @doc """
  Appends an aggregate command to the traversal.
  Returns a graph to allow chaining.
  """
  @spec aggregate(Gremlex.Graph.t(), String.t()) :: Gremlex.Graph.t()
  def aggregate(graph, aggregate) do
    enqueue(graph, "aggregate", aggregate)
  end

  @doc """
  Appends a coin command to the traversal. Takes in a graph and a probability
  modifier as parameters.
  Returns a graph to allow chaining.
  """
  @spec coin(Gremlex.Graph.t(), Float.t()) :: Gremlex.Graph.t()
  def coin(graph, probability) do
    enqueue(graph, "coin", probability)
  end

  @spec has_label(Gremlex.Graph.t(), any()) :: Gremlex.Graph.t()
  def has_label(graph, label) do
    enqueue(graph, "hasLabel", [label])
  end

  @spec has(Gremlex.Graph.t(), any(), any()) :: Gremlex.Graph.t()
  def has(graph, key, value) do
    enqueue(graph, "has", [key, value])
  end

  @doc """
  Appends property command to the traversal.
  Returns a graph to allow chaining.
  """
  @spec property(Gremlex.Graph.t(), String.t(), any()) :: Gremlex.Graph.t()
  def property(graph, key, value) do
    enqueue(graph, "property", [key, value])
  end

  @spec property(Gremlex.Graph.t(), String.t()) :: Gremlex.Graph.t()
  def property(graph, key) do
    enqueue(graph, "property", [key])
  end

  @spec property(Gremlex.Graph.t(), atom(), String.t(), any()) :: Gremlex.Graph.t()
  def property(graph, :single, key, value) do
    enqueue(graph, "property", [:single, key, value])
  end

  @spec property(Gremlex.Graph.t(), atom(), String.t(), any()) :: Gremlex.Graph.t()
  def property(graph, :list, key, value) do
    enqueue(graph, "property", [:list, key, value])
  end

  @spec property(Gremlex.Graph.t(), atom(), String.t(), any()) :: Gremlex.Graph.t()
  def property(graph, :set, key, value) do
    enqueue(graph, "property", [:set, key, value])
  end

    @doc """
  Appends properties command to the traversal.
  Returns a graph to allow chaining.
  """
  @spec properties(Gremlex.Graph.t(), String.t()) :: Gremlex.Graph.t()
  def properties(graph, key) do
    enqueue(graph, "properties", [key])
  end

  @spec properties(Gremlex.Graph.t()) :: Gremlex.Graph.t()
  def properties(graph) do
    enqueue(graph, "properties", [])
  end

  @doc """
  Appends the store command to the traversal. Takes in a graph and the name of
  the side effect key that will hold the aggregate.
  Returns a graph to allow chaining.
  """
  @spec properties(Gremlex.Graph.t(), String.t()) :: Gremlex.Graph.t()
  def store(graph, store) do
    enqueue(graph, "store", store)
  end

      @doc """
  Appends valueMap command to the traversal.
  Returns a graph to allow chaining.
  """
  @spec value_map(Gremlex.Graph.t()) :: Gremlex.Graph.t()
  def value_map(graph) do
    enqueue(graph, "valueMap", [])
  end

  @spec value_map(Gremlex.Graph.t(), String.t()) :: Gremlex.Graph.t()
  def value_map(graph, value) when is_binary(value) do
    enqueue(graph, "valueMap", [value])
  end

  @spec value_map(Gremlex.Graph.t(), list(String.t())) :: Gremlex.Graph.t()
  def value_map(graph, values) when is_list(values) do
    enqueue(graph, "valueMap", values)
  end

  @doc """
  Appends values command to the traversal.
  Returns a graph to allow chaining.
  """
  @spec values(Gremlex.Graph.t(), String.t()) :: Gremlex.Graph.t()
  def values(graph, key) do
    enqueue(graph, "values", [key])
  end

  @doc """
  Appends values the `V` command allowing you to select a vertex.
  Returns a graph to allow chaining.
  """
  @spec v(Gremlex.Graph.t()) :: Gremlex.Graph.t()
  def v({h, t} = graph) when is_list(h) and is_list(t) do
    enqueue(graph, "V", [])
  end

  @spec v(number()) :: Gremlex.Vertex.t()
  def v(id) do
    %Gremlex.Vertex{id: id, label: ""}
  end

  @spec v(Gremlex.Graph.t(), Gremlex.Vertex.t()) :: Gremlex.Graph.t()
  def v(graph, %Gremlex.Vertex{id: id}) do
    enqueue(graph, "V", [id])
  end

  @doc """
  Appends values the `V` command allowing you to select a vertex.
  Returns a graph to allow chaining.
  """
  @spec v(Gremlex.Graph.t(), number()) :: Gremlex.Graph.t()
  def v(graph, id) when is_number(id) or is_binary(id) do
    enqueue(graph, "V", [id])
  end

  @spec in_e(Gremlex.Graph.t()) :: Gremlex.Graph.t()
  def in_e(graph) do
    enqueue(graph, "inE", [])
  end

  @spec in_e(Gremlex.Graph.t(), String.t() | List.t()) :: Gremlex.Graph.t()
  def in_e(graph, edges) do
    enqueue(graph, "inE", edges)
  end

  @spec out_e(Gremlex.Graph.t()) :: Gremlex.Graph.t()
  def out_e(graph) do
    enqueue(graph, "outE", [])
  end

  @spec out_e(Gremlex.Graph.t(), String.t() | List.t()) :: Gremlex.Graph.t()
  def out_e(graph, edges) do
    enqueue(graph, "outE", edges)
  end

  @spec out(Gremlex.Graph.t()) :: Gremlex.Graph.t()
  def out(graph) do
    enqueue(graph, "out", [])
  end

  @spec out(Gremlex.Graph.t(), String.t() | List.t()) :: Gremlex.Graph.t()
  def out(graph, labels) do
    enqueue(graph, "out", labels)
  end

  @spec in_(Gremlex.Graph.t(), String.t()) :: Gremlex.Graph.t()
  def in_(graph, edge) do
    enqueue(graph, "in", [edge])
  end

  @spec in_(Gremlex.Graph.t(), String.t()) :: Gremlex.Graph.t()
  def in_(graph) do
    enqueue(graph, "in", [])
  end

  @spec or_(Gremlex.Graph.t()) :: Gremlex.Graph.t()
  def or_(graph) do
    enqueue(graph, "or", [])
  end

  @spec and_(Gremlex.Graph.t()) :: Gremlex.Graph.t()
  def and_(graph) do
    enqueue(graph, "and", [])
  end

  @spec in_v(Gremlex.Graph.t()) :: Gremlex.Graph.t()
  def in_v(graph) do
    enqueue(graph, "inV", [])
  end

  @spec in_v(Gremlex.Graph.t(), String.t() | List.t()) :: Gremlex.Graph.t()
  def in_v(graph, labels) do
    enqueue(graph, "inV", labels)
  end

  @spec out_v(Gremlex.Graph.t()) :: Gremlex.Graph.t()
  def out_v(graph) do
    enqueue(graph, "outV", [])
  end

  @spec out_v(Gremlex.Graph.t(), String.t() | List.t()) :: Gremlex.Graph.t()
  def out_v(graph, labels) do
    enqueue(graph, "outV", labels)
  end

  @spec both(Gremlex.Graph.t()) :: Gremlex.Graph.t()
  def both(graph) do
    enqueue(graph, "both", [])
  end

  @spec both(Gremlex.Graph.t(), List.t()) :: Gremlex.Graph.t()
  def both(graph, labels) when is_list(labels) do
    enqueue(graph, "both", labels)
  end

  @spec both(Gremlex.Graph.t(), String.t()) :: Gremlex.Graph.t()
  def both(graph, label) do
    enqueue(graph, "both", [label])
  end

  @spec both_e(Gremlex.Graph.t()) :: Gremlex.Graph.t()
  def both_e(graph) do
    enqueue(graph, "bothE", [])
  end

  @spec both_e(Gremlex.Graph.t(), String.t() | List.t()) :: Gremlex.Graph.t()
  def both_e(graph, labels) do
    enqueue(graph, "bothE", labels)
  end

  @spec both_v(Gremlex.Graph.t()) :: Gremlex.Graph.t()
  def both_v(graph) do
    enqueue(graph, "bothV", [])
  end

  @spec both_v(Gremlex.Graph.t(), List.t() | String.t()) :: Gremlex.Graph.t()
  def both_v(graph, labels) do
    enqueue(graph, "bothV", labels)
  end

  @spec dedup(Gremlex.Graph.t()) :: Gremlex.Graph.t()
  def dedup(graph) do
    enqueue(graph, "dedup", [])
  end

  @spec to(Gremlex.Graph.t(), String.t()) :: Gremlex.Graph.t()
  def to(graph, target) do
    enqueue(graph, "to", [target])
  end

  @spec has_next(Gremlex.Graph.t()) :: Gremlex.Graph.t()
  def has_next(graph) do
    enqueue(graph, "hasNext", [])
  end

  @spec next(Gremlex.Graph.t()) :: Gremlex.Graph.t()
  def next(graph) do
    enqueue(graph, "next", [])
  end

  @spec next(Gremlex.Graph.t(), number()) :: Gremlex.Graph.t()
  def next(graph, numberOfResults) do
    enqueue(graph, "next", [numberOfResults])
  end

  @spec try_next(Gremlex.Graph.t()) :: Gremlex.Graph.t()
  def try_next(graph) do
    enqueue(graph, "tryNext", [])
  end

  @spec to_list(Gremlex.Graph.t()) :: Gremlex.Graph.t()
  def to_list(graph) do
    enqueue(graph, "toList", [])
  end

  @spec to_set(Gremlex.Graph.t()) :: Gremlex.Graph.t()
  def to_set(graph) do
    enqueue(graph, "toSet", [])
  end

  @spec to_bulk_set(Gremlex.Graph.t()) :: Gremlex.Graph.t()
  def to_bulk_set(graph) do
    enqueue(graph, "toBulkSet", [])
  end

  @spec drop(Gremlex.Graph.t()) :: Gremlex.Graph.t()
  def drop(graph) do
    enqueue(graph, "drop", [])
  end

  @spec iterate(Gremlex.Graph.t()) :: Gremlex.Graph.t()
  def iterate(graph) do
    enqueue(graph, "iterate", [])
  end

<<<<<<< HEAD
  @spec min(Gremlex.Graph.t()) :: Gremlex.Graph.t()
  def min(graph) do
    enqueue(graph, "min", [])
=======
  @spec max(Gremlex.Graph.t()) :: Gremlex.Graph.t()
  def max(graph) do
    enqueue(graph, "max", [])
>>>>>>> e1b42a15
  end

  @spec identity(Gremlex.Graph.t()) :: Gremlex.Graph.t()
  def identity(graph) do
    enqueue(graph, "identity", [])
  end

  @spec constant(Gremlex.Graph.t(), String.t()) :: Gremlex.Graph.t()
  def constant(graph, constant) do
    enqueue(graph, "constant", constant)
  end

  @spec id(Gremlex.Graph.t()) :: Gremlex.Graph.t()
  def id(graph) do
    enqueue(graph, "id", [])
  end

  @spec group_count(Gremlex.Graph.t()) :: Gremlex.Graph.t()
  def group_count(graph) do
    enqueue(graph, "groupCount", [])
  end

  @doc """
  Appends groupCount command to the traversal. Takes in a graph and the name
  of the key that will hold the aggregated grouping.
  Returns a graph to allow chainig.
  """
  @spec group_count(Gremlex.Graph.t(), String.t()) :: Gremlex.Graph.t()
  def group_count(graph, key) do
    enqueue(graph, "groupCount", key)
  end

  defp enqueue(graph, op, args) when is_list(args) do
    Queue.in({op, args}, graph)
  end

  defp enqueue(graph, op, args) do
    Queue.in({op, [args]}, graph)
  end

  @doc """
  Appends values the `E` command allowing you to select an edge.
  Returns a graph to allow chaining.
  """
  @spec e(Gremlex.Graph.t()) :: Gremlex.Graph.t()
  def e(graph) do
    enqueue(graph, "E", [])
  end

  @spec e(Gremlex.Graph.t(), Gremlex.Edge.t()) :: Gremlex.Graph.t()
  def e(graph, %Gremlex.Edge{id: id}) do
    enqueue(graph, "E", [id])
  end

  @spec e(Gremlex.Graph.t(), number | String.t()) :: Gremlex.Graph.t()
  def e(graph, id) when is_number(id) or is_binary(id) do
    enqueue(graph, "E", [id])
  end

  @doc """
  Adds a namespace as property
  """
  @spec add_namespace(Gremlex.Graph.t()) :: Gremlex.Graph.t()
  def add_namespace(graph) do
    add_namespace(graph, namespace())
  end

  @spec add_namespace(Gremlex.Graph.t(), any()) :: Gremlex.Graph.t()
  def add_namespace(graph, ns) do
    graph |> property(namespace_property(), ns)
  end

  @spec has_namespace(Gremlex.Graph.t()) :: Gremlex.Graph.t()
  def has_namespace(graph) do
    has_namespace(graph, namespace())
  end

  @spec has_namespace(Gremlex.Graph.t(), any()) :: Gremlex.Graph.t()
  def has_namespace(graph, ns) do
    graph |> has(namespace_property(), ns)
  end

  @spec coalesce(Gremlex.Graph.t(), List.t() | String.t()) :: Gremlex.Graph.t()
  def coalesce(graph, traversals) do
    enqueue(graph, "coalesce", traversals)
  end

  @spec fold(Gremlex.Graph.t()) :: Gremlex.Graph.t()
  def fold(graph) do
    enqueue(graph, "fold", [])
  end

  @spec fold(Gremlex.Graph.t(), any()) :: Gremlex.Graph.t()
  def fold(graph, traversal) do
    enqueue(graph, "fold", [traversal])
  end

  @spec unfold(Gremlex.Graph.t()) :: Gremlex.Graph.t()
  def unfold(graph) do
    enqueue(graph, "unfold", [])
  end

  @spec unfold(Gremlex.Graph.t(), any()) :: Gremlex.Graph.t()
  def unfold(graph, traversal) do
    enqueue(graph, "unfold", [traversal])
  end

  @spec as(Gremlex.Graph.t(), List.t() | String.t()) :: Gremlex.Graph.t()
  def as(graph, name) do
    enqueue(graph, "as", name)
  end

  @spec select(Gremlex.Graph.t(), List.t() | String.t()) :: Gremlex.Graph.t()
  def select(graph, names) do
    enqueue(graph, "select", names)
  end

  @spec by(Gremlex.Graph.t(), List.t() | String.t()) :: Gremlex.Graph.t()
  def by(graph, value) do
    enqueue(graph, "by", value)
  end

  @spec path(Gremlex.Graph.t()) :: Gremlex.Graph.t()
  def path(graph) do
    enqueue(graph, "path", [])
  end

  @spec simple_path(Gremlex.Graph.t()) :: Gremlex.Graph.t()
  def simple_path(graph) do
    enqueue(graph, "simplePath", [])
  end

  @spec from(Gremlex.Graph.t(), String.t()) :: Gremlex.Graph.t()
  def from(graph, name) do
    enqueue(graph, "from", [name])
  end

  @spec repeat(Gremlex.Graph.t(), Gremlex.Graph.t()) :: Gremlex.Graph.t()
  def repeat(graph, traversal) do
    enqueue(graph, "repeat", [traversal])
  end

  @spec until(Gremlex.Graph.t(), Gremlex.Graph.t()) :: Gremlex.Graph.t()
  def until(graph, traversal) do
    enqueue(graph, "until", [traversal])
  end

  @spec loops(Gremlex.Graph.t()) :: Gremlex.Graph.t()
  def loops(graph) do
    enqueue(graph, "loops", [])
  end

  @spec is(Gremlex.Graph.t(), any()) :: Gremlex.Graph.t()
  def is(graph, value) do
    enqueue(graph, "is", [value])
  end

  @spec eq(Gremlex.Graph.t(), number()) :: Gremlex.Graph.t()
  def eq(graph, number) do
    enqueue(graph, "eq", [number])
  end

  @spec where(Gremlex.Graph.t(), any()) :: Gremlex.Graph.t()
  def where(graph, traversal) do
    enqueue(graph, "where", [traversal])
  end

  @spec not_(Gremlex.Graph.t(), any()) :: Gremlex.Graph.t()
  def not_(graph, traversal) do
    enqueue(graph, "not", [traversal])
  end

  @doc """
  Compiles a graph into the Gremlin query.
  """
  @spec encode(Gremlex.Graph.t()) :: String.t()
  def encode(graph) do
    encode(graph, "g")
  end

  defp encode({[], []}, acc), do: acc

  defp encode(graph, acc) do
    {{:value, {op, args}}, remainder} = :queue.out(graph)

    args =
      args
      |> Enum.map(fn
        nil ->
          "none"

        %Gremlex.Vertex{id: id} when is_number(id) ->
          "V(#{id})"

        %Gremlex.Vertex{id: id} when is_binary(id) ->
          "V('#{id}')"

        arg when is_number(arg) or is_atom(arg) ->
          "#{arg}"

        arg when is_tuple(arg) ->
          case :queue.is_queue(arg) and :queue.get(arg) do
            {"V", _} -> encode(arg, "g")
            _ -> encode(arg, "")
          end

        str ->
          "'#{escape(str)}'"
      end)
      |> Enum.join(", ")

    construct_fn_call(acc, op, args, remainder)
  end

  @spec construct_fn_call(String.t(), String.t(), String.t(), Gremlex.Graph.t()) :: String.t()
  defp construct_fn_call("", "__", _, remainder), do: encode(remainder, "" <> "__")

  defp construct_fn_call(_, "__", _, _), do: raise "Not a valid traversal"

  defp construct_fn_call("", op, args, remainder), do: encode(remainder, "" <> "#{op}(#{args})")

  defp construct_fn_call(acc, op, args, remainder), do: encode(remainder, acc <> ".#{op}(#{args})")

  @spec escape(String.t()) :: String.t()
  defp escape(str) do
    # We escape single quote if it is not already escaped by an odd number of backslashes
    String.replace(str, ~r/((\A|[^\\])(\\\\)*)'/, "\\1\\'")
  end

  defp namespace_property do
    Confex.get_env(:gremlex, :namespace_property, @default_namespace_property)
  end

  defp namespace do
    Confex.get_env(:gremlex, :namespace_name, @default_namespace)
  end
end<|MERGE_RESOLUTION|>--- conflicted
+++ resolved
@@ -351,15 +351,15 @@
     enqueue(graph, "iterate", [])
   end
 
-<<<<<<< HEAD
+
   @spec min(Gremlex.Graph.t()) :: Gremlex.Graph.t()
   def min(graph) do
     enqueue(graph, "min", [])
-=======
+  end
+
   @spec max(Gremlex.Graph.t()) :: Gremlex.Graph.t()
   def max(graph) do
     enqueue(graph, "max", [])
->>>>>>> e1b42a15
   end
 
   @spec identity(Gremlex.Graph.t()) :: Gremlex.Graph.t()
