defmodule Gremlex.Graph do
  @moduledoc """
  Functions for traversing and mutating the Graph.

  Graph operations are stored in a queue which can be created with `g/0`.
  Mosts functions return the queue so that they can be chained together
  similar to how Gremlin queries work.

  Example:
  ```
  g.V(1).values("name")
  ```
  Would translate to
  ```
  g |> v(1) |> values("name")
  ```

  Note: This module doesn't actually execute any queries, it just allows you to build one.
  For query execution see `Gremlex.Client.query/1`
  """
  alias :queue, as: Queue

  @type t :: {[], []}
  @default_namespace_property "namespace"
  @default_namespace "gremlex"

  @doc """
  Start of graph traversal. All graph operations are stored in a queue.
  """
  @spec g :: Gremlex.Graph.t()
  def g, do: Queue.new()

  @spec anonymous :: Gremlex.Graph.t()
  def anonymous do
    enqueue(Queue.new(), "__", [])
  end

  @doc """
  Appends an addV command to the traversal.
  Returns a graph to allow chaining.
  """
  @spec add_v(Gremlex.Graph.t(), any()) :: Gremlex.Graph.t()
  def add_v(graph, id) do
    enqueue(graph, "addV", [id])
  end

  @doc """
  Appends an addE command to the traversal.
  Returns a graph to allow chaining.
  """
  @spec add_e(Gremlex.Graph.t(), any()) :: Gremlex.Graph.t()
  def add_e(graph, edge) do
    enqueue(graph, "addE", [edge])
  end

  @spec has_label(Gremlex.Graph.t(), any()) :: Gremlex.Graph.t()
  def has_label(graph, label) do
    enqueue(graph, "hasLabel", [label])
  end

  @spec has(Gremlex.Graph.t(), any(), any()) :: Gremlex.Graph.t()
  def has(graph, key, value) do
    enqueue(graph, "has", [key, value])
  end

  @doc """
  Appends property command to the traversal.
  Returns a graph to allow chaining.
  """
  @spec property(Gremlex.Graph.t(), String.t(), any()) :: Gremlex.Graph.t()
  def property(graph, key, value) do
    enqueue(graph, "property", [key, value])
  end

  @spec property(Gremlex.Graph.t(), String.t()) :: Gremlex.Graph.t()
  def property(graph, key) do
    enqueue(graph, "property", [key])
  end

  @spec property(Gremlex.Graph.t(), atom(), String.t(), any()) :: Gremlex.Graph.t()
  def property(graph, :single, key, value) do
    enqueue(graph, "property", [:single, key, value])
  end

  @spec property(Gremlex.Graph.t(), atom(), String.t(), any()) :: Gremlex.Graph.t()
  def property(graph, :list, key, value) do
    enqueue(graph, "property", [:list, key, value])
  end

  @spec property(Gremlex.Graph.t(), atom(), String.t(), any()) :: Gremlex.Graph.t()
  def property(graph, :set, key, value) do
    enqueue(graph, "property", [:set, key, value])
  end

    @doc """
  Appends properties command to the traversal.
  Returns a graph to allow chaining.
  """
  @spec properties(Gremlex.Graph.t(), String.t()) :: Gremlex.Graph.t()
  def properties(graph, key) do
    enqueue(graph, "properties", [key])
  end

  @spec properties(Gremlex.Graph.t()) :: Gremlex.Graph.t()
  def properties(graph) do
    enqueue(graph, "properties", [])
  end

      @doc """
  Appends valueMap command to the traversal.
  Returns a graph to allow chaining.
  """
  @spec value_map(Gremlex.Graph.t()) :: Gremlex.Graph.t()
  def value_map(graph) do
    enqueue(graph, "valueMap", [])
  end

  @spec value_map(Gremlex.Graph.t(), String.t()) :: Gremlex.Graph.t()
  def value_map(graph, value) when is_binary(value) do
    enqueue(graph, "valueMap", [value])
  end

  @spec value_map(Gremlex.Graph.t(), list(String.t())) :: Gremlex.Graph.t()
  def value_map(graph, values) when is_list(values) do
    enqueue(graph, "valueMap", values)
  end

  @doc """
  Appends values command to the traversal.
  Returns a graph to allow chaining.
  """
  @spec values(Gremlex.Graph.t(), String.t()) :: Gremlex.Graph.t()
  def values(graph, key) do
    enqueue(graph, "values", [key])
  end

  @doc """
  Appends values the `V` command allowing you to select a vertex.
  Returns a graph to allow chaining.
  """
  @spec v(Gremlex.Graph.t()) :: Gremlex.Graph.t()
  def v({h, t} = graph) when is_list(h) and is_list(t) do
    enqueue(graph, "V", [])
  end

  @spec v(number()) :: Gremlex.Vertex.t()
  def v(id) do
    %Gremlex.Vertex{id: id, label: ""}
  end

  @spec v(Gremlex.Graph.t(), Gremlex.Vertex.t()) :: Gremlex.Graph.t()
  def v(graph, %Gremlex.Vertex{id: id}) do
    enqueue(graph, "V", [id])
  end

  @doc """
  Appends values the `V` command allowing you to select a vertex.
  Returns a graph to allow chaining.
  """
  @spec v(Gremlex.Graph.t(), number()) :: Gremlex.Graph.t()
  def v(graph, id) when is_number(id) or is_binary(id) do
    enqueue(graph, "V", [id])
  end

  @spec in_e(Gremlex.Graph.t()) :: Gremlex.Graph.t()
  def in_e(graph) do
    enqueue(graph, "inE", [])
  end

  @spec in_e(Gremlex.Graph.t(), String.t() | List.t()) :: Gremlex.Graph.t()
  def in_e(graph, edges) do
    enqueue(graph, "inE", edges)
  end

  @spec out_e(Gremlex.Graph.t()) :: Gremlex.Graph.t()
  def out_e(graph) do
    enqueue(graph, "outE", [])
  end

  @spec out_e(Gremlex.Graph.t(), String.t() | List.t()) :: Gremlex.Graph.t()
  def out_e(graph, edges) do
    enqueue(graph, "outE", edges)
  end

  @spec out(Gremlex.Graph.t()) :: Gremlex.Graph.t()
  def out(graph) do
    enqueue(graph, "out", [])
  end

  @spec out(Gremlex.Graph.t(), String.t() | List.t()) :: Gremlex.Graph.t()
  def out(graph, labels) do
    enqueue(graph, "out", labels)
  end

  @spec in_(Gremlex.Graph.t(), String.t()) :: Gremlex.Graph.t()
  def in_(graph, edge) do
    enqueue(graph, "in", [edge])
  end

  @spec in_(Gremlex.Graph.t(), String.t()) :: Gremlex.Graph.t()
  def in_(graph) do
    enqueue(graph, "in", [])
  end

  @spec or_(Gremlex.Graph.t()) :: Gremlex.Graph.t()
  def or_(graph) do
    enqueue(graph, "or", [])
  end

  @spec and_(Gremlex.Graph.t()) :: Gremlex.Graph.t()
  def and_(graph) do
    enqueue(graph, "and", [])
  end

  @spec in_v(Gremlex.Graph.t()) :: Gremlex.Graph.t()
  def in_v(graph) do
    enqueue(graph, "inV", [])
  end

  @spec in_v(Gremlex.Graph.t(), String.t() | List.t()) :: Gremlex.Graph.t()
  def in_v(graph, labels) do
    enqueue(graph, "inV", labels)
  end

  @spec out_v(Gremlex.Graph.t()) :: Gremlex.Graph.t()
  def out_v(graph) do
    enqueue(graph, "outV", [])
  end

  @spec out_v(Gremlex.Graph.t(), String.t() | List.t()) :: Gremlex.Graph.t()
  def out_v(graph, labels) do
    enqueue(graph, "outV", labels)
  end

  @spec both(Gremlex.Graph.t()) :: Gremlex.Graph.t()
  def both(graph) do
    enqueue(graph, "both", [])
  end

  @spec both(Gremlex.Graph.t(), List.t()) :: Gremlex.Graph.t()
  def both(graph, labels) when is_list(labels) do
    enqueue(graph, "both", labels)
  end

  @spec both(Gremlex.Graph.t(), String.t()) :: Gremlex.Graph.t()
  def both(graph, label) do
    enqueue(graph, "both", [label])
  end

  @spec both_e(Gremlex.Graph.t()) :: Gremlex.Graph.t()
  def both_e(graph) do
    enqueue(graph, "bothE", [])
  end

  @spec both_e(Gremlex.Graph.t(), String.t() | List.t()) :: Gremlex.Graph.t()
  def both_e(graph, labels) do
    enqueue(graph, "bothE", labels)
  end

  @spec both_v(Gremlex.Graph.t()) :: Gremlex.Graph.t()
  def both_v(graph) do
    enqueue(graph, "bothV", [])
  end

  @spec both_v(Gremlex.Graph.t(), List.t() | String.t()) :: Gremlex.Graph.t()
  def both_v(graph, labels) do
    enqueue(graph, "bothV", labels)
  end

  @spec dedup(Gremlex.Graph.t()) :: Gremlex.Graph.t()
  def dedup(graph) do
    enqueue(graph, "dedup", [])
  end

  @spec to(Gremlex.Graph.t(), String.t()) :: Gremlex.Graph.t()
  def to(graph, target) do
    enqueue(graph, "to", [target])
  end

  @spec has_next(Gremlex.Graph.t()) :: Gremlex.Graph.t()
  def has_next(graph) do
    enqueue(graph, "hasNext", [])
  end

  @spec next(Gremlex.Graph.t()) :: Gremlex.Graph.t()
  def next(graph) do
    enqueue(graph, "next", [])
  end

  @spec next(Gremlex.Graph.t(), number()) :: Gremlex.Graph.t()
  def next(graph, numberOfResults) do
    enqueue(graph, "next", [numberOfResults])
  end

  @spec try_next(Gremlex.Graph.t()) :: Gremlex.Graph.t()
  def try_next(graph) do
    enqueue(graph, "tryNext", [])
  end

  @spec to_list(Gremlex.Graph.t()) :: Gremlex.Graph.t()
  def to_list(graph) do
    enqueue(graph, "toList", [])
  end

  @spec to_set(Gremlex.Graph.t()) :: Gremlex.Graph.t()
  def to_set(graph) do
    enqueue(graph, "toSet", [])
  end

  @spec to_bulk_set(Gremlex.Graph.t()) :: Gremlex.Graph.t()
  def to_bulk_set(graph) do
    enqueue(graph, "toBulkSet", [])
  end

  @spec drop(Gremlex.Graph.t()) :: Gremlex.Graph.t()
  def drop(graph) do
    enqueue(graph, "drop", [])
  end

  @spec iterate(Gremlex.Graph.t()) :: Gremlex.Graph.t()
  def iterate(graph) do
    enqueue(graph, "iterate", [])
  end

<<<<<<< HEAD
  @spec identity(Gremlex.Graph.t()) :: Gremlex.Graph.t()
  def identity(graph) do
    enqueue(graph, "identity", [])
  end

  defp enqueue(graph, op, args) do
=======
  @spec id(Gremlex.Graph.t()) :: Gremlex.Graph.t()
  def id(graph) do
    enqueue(graph, "id", [])
  end

  defp enqueue(graph, op, args) when is_list(args) do
>>>>>>> a77b3629
    Queue.in({op, args}, graph)
  end

  defp enqueue(graph, op, args) do
    Queue.in({op, [args]}, graph)
  end

  @doc """
  Appends values the `E` command allowing you to select an edge.
  Returns a graph to allow chaining.
  """
  @spec e(Gremlex.Graph.t()) :: Gremlex.Graph.t()
  def e(graph) do
    enqueue(graph, "E", [])
  end

  @spec e(Gremlex.Graph.t(), Gremlex.Edge.t()) :: Gremlex.Graph.t()
  def e(graph, %Gremlex.Edge{id: id}) do
    enqueue(graph, "E", [id])
  end

  @spec e(Gremlex.Graph.t(), number | String.t()) :: Gremlex.Graph.t()
  def e(graph, id) when is_number(id) or is_binary(id) do
    enqueue(graph, "E", [id])
  end

  @doc """
  Adds a namespace as property
  """
  @spec add_namespace(Gremlex.Graph.t()) :: Gremlex.Graph.t()
  def add_namespace(graph) do
    add_namespace(graph, namespace())
  end

  @spec add_namespace(Gremlex.Graph.t(), any()) :: Gremlex.Graph.t()
  def add_namespace(graph, ns) do
    graph |> property(namespace_property(), ns)
  end

  @spec has_namespace(Gremlex.Graph.t()) :: Gremlex.Graph.t()
  def has_namespace(graph) do
    has_namespace(graph, namespace())
  end

  @spec has_namespace(Gremlex.Graph.t(), any()) :: Gremlex.Graph.t()
  def has_namespace(graph, ns) do
    graph |> has(namespace_property(), ns)
  end

  @spec coalesce(Gremlex.Graph.t(), List.t() | String.t()) :: Gremlex.Graph.t()
  def coalesce(graph, traversals) do
    enqueue(graph, "coalesce", traversals)
  end

  @spec fold(Gremlex.Graph.t()) :: Gremlex.Graph.t()
  def fold(graph) do
    enqueue(graph, "fold", [])
  end

  @spec fold(Gremlex.Graph.t(), any()) :: Gremlex.Graph.t()
  def fold(graph, traversal) do
    enqueue(graph, "fold", [traversal])
  end

  @spec unfold(Gremlex.Graph.t()) :: Gremlex.Graph.t()
  def unfold(graph) do
    enqueue(graph, "unfold", [])
  end

  @spec unfold(Gremlex.Graph.t(), any()) :: Gremlex.Graph.t()
  def unfold(graph, traversal) do
    enqueue(graph, "unfold", [traversal])
  end

  @spec as(Gremlex.Graph.t(), List.t() | String.t()) :: Gremlex.Graph.t()
  def as(graph, name) do
    enqueue(graph, "as", name)
  end

  @spec select(Gremlex.Graph.t(), List.t() | String.t()) :: Gremlex.Graph.t()
  def select(graph, names) do
    enqueue(graph, "select", names)
  end

  @spec by(Gremlex.Graph.t(), List.t() | String.t()) :: Gremlex.Graph.t()
  def by(graph, value) do
    enqueue(graph, "by", value)
  end

  @spec path(Gremlex.Graph.t()) :: Gremlex.Graph.t()
  def path(graph) do
    enqueue(graph, "path", [])
  end

  @spec simple_path(Gremlex.Graph.t()) :: Gremlex.Graph.t()
  def simple_path(graph) do
    enqueue(graph, "simplePath", [])
  end

  @spec from(Gremlex.Graph.t(), String.t()) :: Gremlex.Graph.t()
  def from(graph, name) do
    enqueue(graph, "from", [name])
  end

  @spec repeat(Gremlex.Graph.t(), Gremlex.Graph.t()) :: Gremlex.Graph.t()
  def repeat(graph, traversal) do
    enqueue(graph, "repeat", [traversal])
  end

  @spec until(Gremlex.Graph.t(), Gremlex.Graph.t()) :: Gremlex.Graph.t()
  def until(graph, traversal) do
    enqueue(graph, "until", [traversal])
  end

  @spec loops(Gremlex.Graph.t()) :: Gremlex.Graph.t()
  def loops(graph) do
    enqueue(graph, "loops", [])
  end

  @spec is(Gremlex.Graph.t(), any()) :: Gremlex.Graph.t()
  def is(graph, value) do
    enqueue(graph, "is", [value])
  end

  @spec eq(Gremlex.Graph.t(), number()) :: Gremlex.Graph.t()
  def eq(graph, number) do
    enqueue(graph, "eq", [number])
  end

  @spec where(Gremlex.Graph.t(), any()) :: Gremlex.Graph.t()
  def where(graph, traversal) do
    enqueue(graph, "where", [traversal])
  end

  @spec not_(Gremlex.Graph.t(), any()) :: Gremlex.Graph.t()
  def not_(graph, traversal) do
    enqueue(graph, "not", [traversal])
  end

  @doc """
  Compiles a graph into the Gremlin query.
  """
  @spec encode(Gremlex.Graph.t()) :: String.t()
  def encode(graph) do
    encode(graph, "g")
  end

  defp encode({[], []}, acc), do: acc

  defp encode(graph, acc) do
    {{:value, {op, args}}, remainder} = :queue.out(graph)

    args =
      args
      |> Enum.map(fn
        nil ->
          "none"

        %Gremlex.Vertex{id: id} when is_number(id) ->
          "V(#{id})"

        %Gremlex.Vertex{id: id} when is_binary(id) ->
          "V('#{id}')"

        arg when is_number(arg) or is_atom(arg) ->
          "#{arg}"

        arg when is_tuple(arg) ->
          case :queue.is_queue(arg) and :queue.get(arg) do
            {"V", _} -> encode(arg, "g")
            _ -> encode(arg, "")
          end

        str ->
          "'#{escape(str)}'"
      end)
      |> Enum.join(", ")

    construct_fn_call(acc, op, args, remainder)
  end

  @spec construct_fn_call(String.t(), String.t(), String.t(), Gremlex.Graph.t()) :: String.t()
  defp construct_fn_call("", "__", _, remainder), do: encode(remainder, "" <> "__")

  defp construct_fn_call(_, "__", _, _), do: raise "Not a valid traversal"

  defp construct_fn_call("", op, args, remainder), do: encode(remainder, "" <> "#{op}(#{args})")

  defp construct_fn_call(acc, op, args, remainder), do: encode(remainder, acc <> ".#{op}(#{args})")

  @spec escape(String.t()) :: String.t()
  defp escape(str) do
    # We escape single quote if it is not already escaped by an odd number of backslashes
    String.replace(str, ~r/((\A|[^\\])(\\\\)*)'/, "\\1\\'")
  end

  defp namespace_property do
    Confex.get_env(:gremlex, :namespace_property, @default_namespace_property)
  end

  defp namespace do
    Confex.get_env(:gremlex, :namespace_name, @default_namespace)
  end
end<|MERGE_RESOLUTION|>--- conflicted
+++ resolved
@@ -322,21 +322,17 @@
     enqueue(graph, "iterate", [])
   end
 
-<<<<<<< HEAD
   @spec identity(Gremlex.Graph.t()) :: Gremlex.Graph.t()
   def identity(graph) do
     enqueue(graph, "identity", [])
   end
 
-  defp enqueue(graph, op, args) do
-=======
   @spec id(Gremlex.Graph.t()) :: Gremlex.Graph.t()
   def id(graph) do
     enqueue(graph, "id", [])
   end
 
   defp enqueue(graph, op, args) when is_list(args) do
->>>>>>> a77b3629
     Queue.in({op, args}, graph)
   end
 
